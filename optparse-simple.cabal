--- conflicted
+++ resolved
@@ -32,12 +32,8 @@
                    , directory -any
                    , bytestring -any
   hs-source-dirs:    test
-<<<<<<< HEAD
   ghc-options:       -Wall
-=======
-  ghc-options:       -Wall -O2
 
 source-repository head
   type:              git
-  location:          https://github.com/fpco/optparse-simple
->>>>>>> 51c6d6b7
+  location:          https://github.com/fpco/optparse-simple